"""
Exploration algorithms for different environments.
"""

<<<<<<< HEAD
from .web_explore import  WebExploreConfig, WebExploreAgentConfig
=======
# Import WebArena components only if available
try:
    from .web_explore import WebExploreConfig, WebExploreAgentConfig
    _web_explore_available = True
except ImportError:
    _web_explore_available = False

# MiniWob++ components (should always be available)
>>>>>>> eeaf25f9
from .miniwob_explore import MiniWobExplorer, MiniWobExploreConfig, MiniWobExploreAgentConfig
from .miniwob_task import MiniWobTask
from .miniwob_episode import run_miniwob_episode, MiniWobEpisodeResult, run_miniwob_evaluation_episode

__all__ = [
<<<<<<< HEAD

    "WebExploreConfig", 
    "WebExploreAgentConfig",
=======
>>>>>>> eeaf25f9
    "MiniWobExplorer",
    "MiniWobExploreConfig",
    "MiniWobExploreAgentConfig",
    "MiniWobTask",
    "run_miniwob_episode",
    "MiniWobEpisodeResult",
    "run_miniwob_evaluation_episode"
]

# Add WebArena components to __all__ if available
if _web_explore_available:
    __all__.extend([
        "WebExploreConfig", 
        "WebExploreAgentConfig"
    ])<|MERGE_RESOLUTION|>--- conflicted
+++ resolved
@@ -2,9 +2,6 @@
 Exploration algorithms for different environments.
 """
 
-<<<<<<< HEAD
-from .web_explore import  WebExploreConfig, WebExploreAgentConfig
-=======
 # Import WebArena components only if available
 try:
     from .web_explore import WebExploreConfig, WebExploreAgentConfig
@@ -13,18 +10,11 @@
     _web_explore_available = False
 
 # MiniWob++ components (should always be available)
->>>>>>> eeaf25f9
 from .miniwob_explore import MiniWobExplorer, MiniWobExploreConfig, MiniWobExploreAgentConfig
 from .miniwob_task import MiniWobTask
 from .miniwob_episode import run_miniwob_episode, MiniWobEpisodeResult, run_miniwob_evaluation_episode
 
 __all__ = [
-<<<<<<< HEAD
-
-    "WebExploreConfig", 
-    "WebExploreAgentConfig",
-=======
->>>>>>> eeaf25f9
     "MiniWobExplorer",
     "MiniWobExploreConfig",
     "MiniWobExploreAgentConfig",
